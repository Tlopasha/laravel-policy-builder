<?php

namespace Gecche\PolicyBuilder\Tests\Policies;

use Gecche\PolicyBuilder\Facades\PolicyBuilder;
use Illuminate\Auth\Access\HandlesAuthorization;
use Illuminate\Database\Eloquent\Builder;

class CodePolicy
{
    use HandlesAuthorization;


    public function beforeAcl($user, $listType, $builder) {

        if ($listType == 'verypublic') {
            return PolicyBuilder::all($builder);
        }

        if (is_null($user)) {
            return PolicyBuilder::none($builder);
        }

        return null;

    }

    /**
    /*
     * Acl:
     * - all the codes to user 1
     * - all the codes with code starting with "00" to user 2
     * - all the codes with a null description to user 3
     * - only code with id 1 to all other users
     *
     * @param   \Illuminate\Contracts\Auth\Authenticatable|null $user
     * @param  Builder $builder
     * @return mixed
     */
    public function acl($user, $builder)
    {
        switch ($user->getKey()) {
            case 1:
                return $builder;
            case 2:
                return $builder->where('code','like','00%');
            case 3:
                return $builder->whereNull('description');
            default:
                return $builder->where('id',1);

        }


    }

    /**
    /*
     * Acl admin type:
     * - all the codes to user 1
     * - all the codes with code starting with "00" to user 2
     * - all the codes with a null description to user 3
     * - only code with id 1 to all other users
     *
<<<<<<< HEAD
     * @param   \Illuminate\Contracts\Auth\Authenticatable $user
=======
     * @param   \Illuminate\Contracts\Auth\Authenticatable|null $user
>>>>>>> 2352fea8
     * @param  Builder $builder
     * @return mixed
     */
    public function aclAdmin($user, $builder)
    {

        switch ($user->getKey()) {
            case 1:
                return $builder;
            case 2:
            case 3:
                return $builder->where('id','1');
            default:
                return $builder->whereRaw(0);

        }


    }

}<|MERGE_RESOLUTION|>--- conflicted
+++ resolved
@@ -62,11 +62,7 @@
      * - all the codes with a null description to user 3
      * - only code with id 1 to all other users
      *
-<<<<<<< HEAD
-     * @param   \Illuminate\Contracts\Auth\Authenticatable $user
-=======
      * @param   \Illuminate\Contracts\Auth\Authenticatable|null $user
->>>>>>> 2352fea8
      * @param  Builder $builder
      * @return mixed
      */
