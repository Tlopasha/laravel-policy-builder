<?php

namespace Gecche\PolicyBuilder\Tests\Policies;

use Gecche\PolicyBuilder\Facades\PolicyBuilder;
use Illuminate\Auth\Access\HandlesAuthorization;
use Illuminate\Contracts\Auth\Authenticatable;
use Illuminate\Database\Eloquent\Builder;

class CodePolicy
{
    use HandlesAuthorization;


    public function beforeAcl($user, $listType, $builder) {

        if ($listType == 'verypublic') {
            return PolicyBuilder::all($builder);
        }

        if (is_null($user)) {
            return PolicyBuilder::none($builder);
        }

        return null;

    }

    /**
    /*
     * Acl:
     * - all the codes to user 1
     * - all the codes with code starting with "00" to user 2
     * - all the codes with a null description to user 3
     * - only code with id 1 to all other users
     *
     * @param   \Illuminate\Contracts\Auth\Authenticatable|null $user
     * @param  Builder $builder
     * @return mixed
     */
    public function acl(?Authenticatable $user, $builder)
    {
        switch ($user->getKey()) {
            case 1:
                return $builder;
            case 2:
                return $builder->where('code','like','00%');
            case 3:
                return $builder->whereNull('description');
            default:
                return $builder->where('id',1);

        }


    }

    /**
    /*
     * Acl admin type:
     * - all the codes to user 1
     * - all the codes with code starting with "00" to user 2
     * - all the codes with a null description to user 3
     * - only code with id 1 to all other users
     *
     * @param   \Illuminate\Contracts\Auth\Authenticatable|null $user
     * @param  Builder $builder
     * @return mixed
     */
<<<<<<< HEAD
    public function aclAdmin($user, $builder)
=======
    public function aclAdmin(?Authenticatable $user, $builder)
>>>>>>> 3c5122ce
    {

        switch ($user->getKey()) {
            case 1:
                return $builder;
            case 2:
            case 3:
                return $builder->where('id','1');
            default:
                return $builder->whereRaw(0);

        }


    }

}<|MERGE_RESOLUTION|>--- conflicted
+++ resolved
@@ -67,11 +67,7 @@
      * @param  Builder $builder
      * @return mixed
      */
-<<<<<<< HEAD
-    public function aclAdmin($user, $builder)
-=======
     public function aclAdmin(?Authenticatable $user, $builder)
->>>>>>> 3c5122ce
     {
 
         switch ($user->getKey()) {
