[![Laravel](https://img.shields.io/badge/Laravel-5.x-orange.svg?style=flat-square)](http://laravel.com)
[![Laravel](https://img.shields.io/badge/Laravel-6.x-orange.svg?style=flat-square)](http://laravel.com)
[![License](http://img.shields.io/badge/license-MIT-brightgreen.svg?style=flat-square)](https://tldrlegal.com/license/mit-license)

# laravel-policy-builder
A simple and convenient way to build allowed list of Eloquent models according to policies.

## Description
<<<<<<< HEAD
Laravel's Gate and Policies are very useful tools if you want to check if a user is allowed to perform an action like 
 viewing, creating or editing a resource. 
  However, in many apps you have to create lists of resources which are allowed to be accessed by an user 
  accordingly to policies (Eloquent Access Control Lists).
  This package adds a method to an Eloquent Builder for creating Eloquent ACL, storing the business logic 
  directly in the policies.
=======
  In many apps you use Laravel's Policies for checking if an user is allowed to handle a resource. 
  Usually, in those apps, you also have to get lists of allowed resources accordingly to policies.
  
  By using this package you store the business logic of filtering lists of resources directly in the 
  policies and you get such lists by simply calling the method `acl` when using an Eloquent Builder.
>>>>>>> 74c31410

## Documentation

### Version Compatibility

 Laravel  | PolicyBuilder
:---------|:----------
 5.5.x    | 1.1.x
 5.6.x    | 1.2.x
<<<<<<< HEAD
 5.7.x    | 1.3.x
=======
>>>>>>> 74c31410

### Installation

Add gecche/laravel-policy-builder as a requirement to composer.json:

```javascript
{
    "require": {
<<<<<<< HEAD
        "gecche/laravel-policy-builder": "1.3.*"
=======
        "gecche/laravel-policy-builder": "1.2.*"
>>>>>>> 74c31410
    }
}
```

This package makes use of the discovery feature.

<<<<<<< HEAD
### Simple usage

#### Define the business logic of Eloquent ACL in the policies
Let us suppose to have a `Code` Model class with `id`, `code` and `description` fields together with a standard 
`CodePolicy` class in which we can define ability methods as usual.

Simply add in the `CodePolicy` class, the business logic for allowed lists of Code models in the `acl` method.
=======
### Basic usage

#### Define the business logic of building allowed lists of models in the policies
Let us suppose to have an `Author` Model class and a standard `AuthorPolicy` class for defining ability methods as 
usual.

Simply add directly in the `AuthorPolicy` class the business logic for filtering lists of Author. E.g.:
>>>>>>> 74c31410

```php
class AuthorPolicy
{
    use HandlesAuthorization;

    /**
    /*
     * - All authors are allowed to users 1 and 2
     * - Only italian authors are allowed to users 3 and 4
     * - Only non-italian authors are allowed to other users
     *
     * @param   \Illuminate\Contracts\Auth\Authenticatable|null $user
     * @param  Builder $builder
     * @return mixed
     */
    public function acl($user, $builder)
    {
<<<<<<< HEAD
        if (is_null($user)) {
            return $builder->where('id',-1);
        }
        
=======
    
>>>>>>> 74c31410
        switch ($user->getKey()) {
            case 1:
            case 2:
                return $builder;
            case 3:
            case 4:
                return $builder->where('nation','IT');
            default:
<<<<<<< HEAD
                return $builder->where('id',-1);
=======
                return $builder->where('nation','<>','IT');
>>>>>>> 74c31410

        }

    }
```

<<<<<<< HEAD
In this example, User 1 has access to all the codes, User 2 has access to all the codes with `code` starting with `00`, 
User 3 has access to all codes with a null `description` and finally both the guest user (null) and all the others 
registered users have no access to any code.

#### Get the allowed list for an user

Now, to get the Access Control Lists for the `Code` Model, simply do:
=======

#### Get the allowed list of models for an user

Now, to get the allowed list of authors for the currently authenticated user, simply do:
>>>>>>> 74c31410

```php
    Author::acl()->get();
```

<<<<<<< HEAD
The returned list is filtered for the currently authenticated user.

To get the lists for, namely, user 2, simply do:
=======
If you want the list for the user 3, simply do:
>>>>>>> 74c31410

```php
    $userForAcl = User::find(3);
    Code::acl($userForAcl)->get();
```

<<<<<<< HEAD
Now the lists is built with respect to the `Code` models allowed to user 2.
If you want to get the list for the guest user, use `false`.

#### Changing the "context" of the list

Usually, given a model and an user, the allowed list of models is built always in the same way within an app.
 But let us suppose we want a second list of models for a given user if the context changes. For example, 
 a standard list of models which an user can access and a second list of models which the same user 
   can access with editing privileges.
   
   In that case, you can pass the "context" as the second argument in the builder method as follows:
   

```php
    //returning the 'editing' list for the authenticated user 
    Code::acl(null,'editing')->get();
    //or returning the 'editing' list for user 2 
    $userForAcl = User::find(2);
    Code::acl($userForAcl,'editing')->get();
```

In the Code policy you have to define accordingly the  `aclEditing` method as done before.
=======
Now the lists returns only italian authors.

#### Default list

Let us consider another `Book` model for which either the `acl` method has not been defined in 
its `BookPolicy` or there is no `BookPolicy` at all.

If we do:

```php
    Book::acl()->get();
```

we get the empty list of models for any user.
>>>>>>> 74c31410


### Beyond the basics

<<<<<<< HEAD
The package provides the `PolicyBuilderServiceProvider` which wraps the standard Laravel's Gate class 
and makes available methods for handling Eloquent Builders and returning filtered lists of allowed models.
Also the PolicyBuilder facade is provided. 

#### Basic default builder methods: `all` and `none` 

The PolicyBuilder has two public methods, namely `all` and `none` which basically, given an Eloquent Builder, 
add to it the filters for building an acl list when either all or none of the models are allowed.

Basically, the `all` method returns the builder itself with no added filters while the `none` method adds a filter for 
returning an empty collection of models.

The return of above methods can be customized by using 
the `setAllBuilder` and `setNoneBuilder` methods.

In the following example we change the previous `CodePolicy` class by using default builder methods and leaving 
the semantic as before.

```php

use Illuminate\Support\Facades\Gate;

class CodePolicy
=======
Once installed, other than the `acl` Eloquent Builder macro, 
the package provides the `PolicyBuilderServiceProvider` (together with the 
`PolicyBuilder` facade) which performs the underlying machinery for linking 
the Eloquent Builder with the policies 
(by wrapping the Laravel's `Gate` provider) and it offers some useful methods.

#### Basic default builder methods: `all` and `none` 

The PolicyBuilder has two public methods, namely `all` and `none` which basically, 
given an Eloquent Builder adn (optionally) the model class name, return respectively 
the list of all available models (no filters at all) and the empty list.

The return of above methods can be customized by using the `setAllBuilder` and `setNoneBuilder` methods.

In the following example we change the previous `AuthorPolicy` class with the  
PolicyBuilder's `all` method, but we leave the same semantics as before.

```php
use Gecche\PolicyBuilder\Facades\PolicyBuilder;
use App\Models\Author;

class AuthorPolicy
>>>>>>> 74c31410
{
    use HandlesAuthorization;

    /**
    /*
<<<<<<< HEAD
     *
     * @param  \Illuminate\Contracts\Auth\Authenticatable $user
     * @param  \Illuminate\Database\Eloquent\Builder $builder
=======
     * - All authors are allowed to users 1 and 2
     * - Only italian authors are allowed to users 3 and 4
     * - Only non-italian authors are allowed to other users
     *
     * @param   \Illuminate\Contracts\Auth\Authenticatable|null $user
     * @param  Builder $builder
>>>>>>> 74c31410
     * @return mixed
     */
    public function acl($user, $builder)
    {
<<<<<<< HEAD
        if (is_null($user)) {
            return PolicyBuilder::none($builder);
        }
        
        switch ($user->getKey()) {
            case 1:
                return PolicyBuilder::all($builder);
            case 2:
                return $builder->where('code','like','00%');
            case 3:
                return $builder->whereNull('description');
            default:
                return PolicyBuilder::none($builder);

        }

    }
}
```

#### `beforeAcl` Gate method
 
Laravel's Gate has a `before` method for registering "before" callbacks to be processed 
 before ability or policy methods. 
 In the same way the PolicyBuilder has a `beforeAcl` method for registering
  "beforeAcl" callbacks.
  Whereas the "before" callbacks must return either a boolean value or null, the "beforeAcl" callbacks must 
  return either an Eloquent Builder or null.
    
#### `beforeAcl` Policy method

Like the above `beforeAcl` method, also into single policies a `beforeAcl` method could be defined.
    
#### Default return value for `acl` builder method
 
What happens if either no Policy class has been defined for a model or the Policy class has not the `acl` method? 
The `acl` builder method, simply acts as the `none` builder method unless some "beforeAcl" callback applies.
 
For example, if no `CodePolicy` class has been defined and no "beforeAcl" callbacks have been registered, 
the following code returns an empty collection of models:

```php
    Code::acl()->get();
```
  
=======
    
        switch ($user->getKey()) {
            case 1:
            case 2:
                return PolicyBuilder::all($builder,Author::class);
            case 3:
            case 4:
                return $builder->where('nation','IT');
            default:
                return $builder->where('nation','<>','IT');

        }
    }
```
    
As before for both user 1 and 2 the full list of authors is returned if we do:

```php
    Author::acl()->get();
```

However we can set globally a different semantics for the PolicyBuilder's `all` method, e.g.: 

```php
PolicyBuilder::setAllBuilder(function ($builder,$modelClassName = null) {
    if ($modelClassName == Author::class) {
        return $builder->where('id','<>',1);
    }
    return $builder;
});
```

In the above example when the `all` method is called the list of authors lacks 
the author with id 1.

The same can be done with the PolicyBuilder's `none` method.


#### Changing the "context" 

Usually, an user either can access or not a certain model. 
But there are some cases in which, under certain "context", we need to built 
a list of allowed models which is different than the standard one.

For example, an user can view the whole list of `Author` models in the library, 
but it cannot edit all of them. 
So we want to build also the list of books which the user can edit 
and we are changing to the `editing` "context" with a different business 
logic for building the list.
   
In that case, simply pass the "context" to the builder:
   
```php
    //returning the 'editing' list for the authenticated user 
    Author::acl(null,'editing')->get();
    //or returning the 'editing' list for user 2 
    $userForAcl = User::find(2);
    Author::acl($userForAcl,'editing')->get();
```

In the AuthorPolicy you have to define accordingly the  `aclEditing` method as done before for the `acl` one.


#### `beforeAcl` PolicyBuilder and Policy methods
 
Like the Laravel's Gate `before` method, PolicyBuilder has a `beforeAcl` method for registering
  "beforeAcl" callbacks. If a registered callback returns an Eloquent Builder, further elaboration 
  is not needed and thus no policy is needed at all. E.g.:
  
```php
/*
 * - For user 1 (superuser) it returns the full list of models for any model and context
 * - For all the other registerd users, it returns the full list of models for Book
 */
PolicyBuilder::beforeAcl(function ($user, $modelClassName, $context, $builder) {

    if (!$user) {
        return;
    }

    if ($user->getKey() == 1 || $modelClassName == Book::class) {
        return PolicyBuilder::all($builder,$modelClassName);
    }

    return;
});  
```

A very similar `beforeAcl` method can also be placed into a single policy and 
it will be handled by the `PolicyBuilderServiceProvider` before elaborating 
any other method in the policy. 

```php
use Gecche\PolicyBuilder\Facades\PolicyBuilder;
use App\Models\Author;

class AuthorPolicy
{
    use HandlesAuthorization;


    public function beforeAcl($user, $context, $builder) {

        if (is_null($user)) {
            return PolicyBuilder::none($builder,Author::class);
        }

        return null;

    }

    ...
>>>>>>> 74c31410
    
```php

In the above example, the guest user has no access at all to the authors.


<|MERGE_RESOLUTION|>--- conflicted
+++ resolved
@@ -6,20 +6,11 @@
 A simple and convenient way to build allowed list of Eloquent models according to policies.
 
 ## Description
-<<<<<<< HEAD
-Laravel's Gate and Policies are very useful tools if you want to check if a user is allowed to perform an action like 
- viewing, creating or editing a resource. 
-  However, in many apps you have to create lists of resources which are allowed to be accessed by an user 
-  accordingly to policies (Eloquent Access Control Lists).
-  This package adds a method to an Eloquent Builder for creating Eloquent ACL, storing the business logic 
-  directly in the policies.
-=======
   In many apps you use Laravel's Policies for checking if an user is allowed to handle a resource. 
   Usually, in those apps, you also have to get lists of allowed resources accordingly to policies.
   
   By using this package you store the business logic of filtering lists of resources directly in the 
   policies and you get such lists by simply calling the method `acl` when using an Eloquent Builder.
->>>>>>> 74c31410
 
 ## Documentation
 
@@ -29,10 +20,7 @@
 :---------|:----------
  5.5.x    | 1.1.x
  5.6.x    | 1.2.x
-<<<<<<< HEAD
  5.7.x    | 1.3.x
-=======
->>>>>>> 74c31410
 
 ### Installation
 
@@ -41,26 +29,13 @@
 ```javascript
 {
     "require": {
-<<<<<<< HEAD
-        "gecche/laravel-policy-builder": "1.3.*"
-=======
         "gecche/laravel-policy-builder": "1.2.*"
->>>>>>> 74c31410
     }
 }
 ```
 
 This package makes use of the discovery feature.
 
-<<<<<<< HEAD
-### Simple usage
-
-#### Define the business logic of Eloquent ACL in the policies
-Let us suppose to have a `Code` Model class with `id`, `code` and `description` fields together with a standard 
-`CodePolicy` class in which we can define ability methods as usual.
-
-Simply add in the `CodePolicy` class, the business logic for allowed lists of Code models in the `acl` method.
-=======
 ### Basic usage
 
 #### Define the business logic of building allowed lists of models in the policies
@@ -68,7 +43,6 @@
 usual.
 
 Simply add directly in the `AuthorPolicy` class the business logic for filtering lists of Author. E.g.:
->>>>>>> 74c31410
 
 ```php
 class AuthorPolicy
@@ -87,14 +61,7 @@
      */
     public function acl($user, $builder)
     {
-<<<<<<< HEAD
-        if (is_null($user)) {
-            return $builder->where('id',-1);
-        }
-        
-=======
-    
->>>>>>> 74c31410
+    
         switch ($user->getKey()) {
             case 1:
             case 2:
@@ -103,73 +70,30 @@
             case 4:
                 return $builder->where('nation','IT');
             default:
-<<<<<<< HEAD
-                return $builder->where('id',-1);
-=======
                 return $builder->where('nation','<>','IT');
->>>>>>> 74c31410
 
         }
 
-    }
-```
-
-<<<<<<< HEAD
-In this example, User 1 has access to all the codes, User 2 has access to all the codes with `code` starting with `00`, 
-User 3 has access to all codes with a null `description` and finally both the guest user (null) and all the others 
-registered users have no access to any code.
-
-#### Get the allowed list for an user
-
-Now, to get the Access Control Lists for the `Code` Model, simply do:
-=======
+
+    }
+```
+
 
 #### Get the allowed list of models for an user
 
 Now, to get the allowed list of authors for the currently authenticated user, simply do:
->>>>>>> 74c31410
 
 ```php
     Author::acl()->get();
 ```
 
-<<<<<<< HEAD
-The returned list is filtered for the currently authenticated user.
-
-To get the lists for, namely, user 2, simply do:
-=======
 If you want the list for the user 3, simply do:
->>>>>>> 74c31410
 
 ```php
     $userForAcl = User::find(3);
     Code::acl($userForAcl)->get();
 ```
 
-<<<<<<< HEAD
-Now the lists is built with respect to the `Code` models allowed to user 2.
-If you want to get the list for the guest user, use `false`.
-
-#### Changing the "context" of the list
-
-Usually, given a model and an user, the allowed list of models is built always in the same way within an app.
- But let us suppose we want a second list of models for a given user if the context changes. For example, 
- a standard list of models which an user can access and a second list of models which the same user 
-   can access with editing privileges.
-   
-   In that case, you can pass the "context" as the second argument in the builder method as follows:
-   
-
-```php
-    //returning the 'editing' list for the authenticated user 
-    Code::acl(null,'editing')->get();
-    //or returning the 'editing' list for user 2 
-    $userForAcl = User::find(2);
-    Code::acl($userForAcl,'editing')->get();
-```
-
-In the Code policy you have to define accordingly the  `aclEditing` method as done before.
-=======
 Now the lists returns only italian authors.
 
 #### Default list
@@ -184,36 +108,10 @@
 ```
 
 we get the empty list of models for any user.
->>>>>>> 74c31410
 
 
 ### Beyond the basics
 
-<<<<<<< HEAD
-The package provides the `PolicyBuilderServiceProvider` which wraps the standard Laravel's Gate class 
-and makes available methods for handling Eloquent Builders and returning filtered lists of allowed models.
-Also the PolicyBuilder facade is provided. 
-
-#### Basic default builder methods: `all` and `none` 
-
-The PolicyBuilder has two public methods, namely `all` and `none` which basically, given an Eloquent Builder, 
-add to it the filters for building an acl list when either all or none of the models are allowed.
-
-Basically, the `all` method returns the builder itself with no added filters while the `none` method adds a filter for 
-returning an empty collection of models.
-
-The return of above methods can be customized by using 
-the `setAllBuilder` and `setNoneBuilder` methods.
-
-In the following example we change the previous `CodePolicy` class by using default builder methods and leaving 
-the semantic as before.
-
-```php
-
-use Illuminate\Support\Facades\Gate;
-
-class CodePolicy
-=======
 Once installed, other than the `acl` Eloquent Builder macro, 
 the package provides the `PolicyBuilderServiceProvider` (together with the 
 `PolicyBuilder` facade) which performs the underlying machinery for linking 
@@ -236,75 +134,21 @@
 use App\Models\Author;
 
 class AuthorPolicy
->>>>>>> 74c31410
 {
     use HandlesAuthorization;
 
     /**
     /*
-<<<<<<< HEAD
-     *
-     * @param  \Illuminate\Contracts\Auth\Authenticatable $user
-     * @param  \Illuminate\Database\Eloquent\Builder $builder
-=======
      * - All authors are allowed to users 1 and 2
      * - Only italian authors are allowed to users 3 and 4
      * - Only non-italian authors are allowed to other users
      *
      * @param   \Illuminate\Contracts\Auth\Authenticatable|null $user
      * @param  Builder $builder
->>>>>>> 74c31410
      * @return mixed
      */
     public function acl($user, $builder)
     {
-<<<<<<< HEAD
-        if (is_null($user)) {
-            return PolicyBuilder::none($builder);
-        }
-        
-        switch ($user->getKey()) {
-            case 1:
-                return PolicyBuilder::all($builder);
-            case 2:
-                return $builder->where('code','like','00%');
-            case 3:
-                return $builder->whereNull('description');
-            default:
-                return PolicyBuilder::none($builder);
-
-        }
-
-    }
-}
-```
-
-#### `beforeAcl` Gate method
- 
-Laravel's Gate has a `before` method for registering "before" callbacks to be processed 
- before ability or policy methods. 
- In the same way the PolicyBuilder has a `beforeAcl` method for registering
-  "beforeAcl" callbacks.
-  Whereas the "before" callbacks must return either a boolean value or null, the "beforeAcl" callbacks must 
-  return either an Eloquent Builder or null.
-    
-#### `beforeAcl` Policy method
-
-Like the above `beforeAcl` method, also into single policies a `beforeAcl` method could be defined.
-    
-#### Default return value for `acl` builder method
- 
-What happens if either no Policy class has been defined for a model or the Policy class has not the `acl` method? 
-The `acl` builder method, simply acts as the `none` builder method unless some "beforeAcl" callback applies.
- 
-For example, if no `CodePolicy` class has been defined and no "beforeAcl" callbacks have been registered, 
-the following code returns an empty collection of models:
-
-```php
-    Code::acl()->get();
-```
-  
-=======
     
         switch ($user->getKey()) {
             case 1:
@@ -417,7 +261,6 @@
     }
 
     ...
->>>>>>> 74c31410
     
 ```php
 
