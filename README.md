[![Laravel](https://img.shields.io/badge/Laravel-5.x-orange.svg?style=flat-square)](http://laravel.com)
[![Laravel](https://img.shields.io/badge/Laravel-6.x-orange.svg?style=flat-square)](http://laravel.com)
[![License](http://img.shields.io/badge/license-MIT-brightgreen.svg?style=flat-square)](https://tldrlegal.com/license/mit-license)

# laravel-policy-builder
A simple and convenient way to build allowed list of Eloquent models according to policies.

## Description
Laravel's Gate and Policies are very useful tools if you want to check if a user is allowed to perform an action like 
 viewing, creating or editing a resource. 
  However, in many apps you have to create lists of resources which are allowed to be accessed by an user 
  accordingly to policies (Eloquent Access Control Lists).
  This package adds a method to an Eloquent Builder for creating Eloquent ACL, storing the business logic 
  directly in the policies.

## Documentation

### Version Compatibility

 Laravel  | PolicyBuilder
:---------|:----------
 5.5.x    | 1.1.x
 5.6.x    | 1.2.x

### Installation

Add gecche/laravel-policy-builder as a requirement to composer.json:

```javascript
{
    "require": {
<<<<<<< HEAD
        "gecche/laravel-policy-builder": "1.1.*"
=======
        "gecche/laravel-policy-builder": "1.2.*"
>>>>>>> 2352fea8
    }
}
```

This package makes use of the discovery feature.

### Simple usage

#### Define the business logic of Eloquent ACL in the policies
Let us suppose to have a `Code` Model class with `id`, `code` and `description` fields together with a standard 
`CodePolicy` class in which we can define ability methods as usual.

Simply add in the `CodePolicy` class, the business logic for allowed lists of Code models in the `acl` method.

```php
class CodePolicy
{
    use HandlesAuthorization;

    /**
    /*
     *
     * @param  \Illuminate\Contracts\Auth\Authenticatable $user
     * @param  \Illuminate\Database\Eloquent\Builder $builder
     * @return mixed
     */
    public function acl($user, $builder)
    {
        if (is_null($user)) {
            return $builder->where('id',-1);
        }
        
        switch ($user->getKey()) {
            case 1:
                return $builder;
            case 2:
                return $builder->where('code','like','00%');
            case 3:
                return $builder->whereNull('description');
            default:
                return $builder->where('id',-1);

        }

    }
}
```

In this example, User 1 has access to all the codes, User 2 has access to all the codes with `code` starting with `00`, 
User 3 has access to all codes with a null `description` and finally both the guest user (null) and all the others 
registered users have no access to any code.

#### Get the allowed list for an user

Now, to get the Access Control Lists for the `Code` Model, simply do:

```php
    Code::acl()->get();
```

The returned list is filtered for the currently authenticated user.

To get the lists for, namely, user 2, simply do:

```php
    $userForAcl = User::find(2);
    Code::acl($userForAcl)->get();
```

Now the lists is built with respect to the `Code` models allowed to user 2.

#### Changing the "context" of the list

Usually, given a model and an user, the allowed list of models is built always in the same way within an app.
 But let us suppose we want a second list of models for a given user if the context changes. For example, 
 a standard list of models which an user can access and a second list of models which the same user 
   can access with editing privileges.
   
   In that case, you can pass the "context" as the second argument in the builder method as follows:
   

```php
    //returning the 'editing' list for the authenticated user 
    Code::acl(null,'editing')->get();
    //or returning the 'editing' list for user 2 
    $userForAcl = User::find(2);
    Code::acl($userForAcl,'editing')->get();
```

In the Code policy you have to define accordingly the  `aclEditing` method as done before.


### Beyond the basics

The package provides the `PolicyBuilderServiceProvider` which wraps the standard Laravel's Gate class 
and makes available methods for handling Eloquent Builders and returning filtered lists of allowed models.
Also the PolicyBuilder facade is provided. 

#### Basic default builder methods: `all` and `none` 

The PolicyBuilder has two public methods, namely `all` and `none` which basically, given an Eloquent Builder, 
add to it the filters for building an acl list when either all or none of the models are allowed.

Basically, the `all` method returns the builder itself with no added filters while the `none` method adds a filter for 
returning an empty collection of models.

The return of above methods can be customized by using 
the `setAllBuilder` and `setNoneBuilder` methods.

In the following example we change the previous `CodePolicy` class by using default builder methods and leaving 
the semantic as before.

```php

use Illuminate\Support\Facades\Gate;

class CodePolicy
{
    use HandlesAuthorization;

    /**
    /*
     *
     * @param  \Illuminate\Contracts\Auth\Authenticatable $user
     * @param  \Illuminate\Database\Eloquent\Builder $builder
     * @return mixed
     */
    public function acl($user, $builder)
    {
        if (is_null($user)) {
            return PolicyBuilder::none($builder);
        }
        
        switch ($user->getKey()) {
            case 1:
                return PolicyBuilder::all($builder);
            case 2:
                return $builder->where('code','like','00%');
            case 3:
                return $builder->whereNull('description');
            default:
                return PolicyBuilder::none($builder);

        }

    }
}
```

#### `beforeAcl` Gate method
 
Laravel's Gate has a `before` method for registering "before" callbacks to be processed 
 before ability or policy methods. 
 In the same way the PolicyBuilder has a `beforeAcl` method for registering
  "beforeAcl" callbacks.
  Whereas the "before" callbacks must return either a boolean value or null, the "beforeAcl" callbacks must 
  return either an Eloquent Builder or null.
    
#### `beforeAcl` Policy method

Like the above `beforeAcl` method, also into single policies a `beforeAcl` method could be defined.
    
#### Default return value for `acl` builder method
 
What happens if either no Policy class has been defined for a model or the Policy class has not the `acl` method? 
The `acl` builder method, simply acts as the `none` builder method unless some "beforeAcl" callback applies.
 
For example, if no `CodePolicy` class has been defined and no "beforeAcl" callbacks have been registered, 
the following code returns an empty collection of models:

```php
    Code::acl()->get();
```
  
    


<|MERGE_RESOLUTION|>--- conflicted
+++ resolved
@@ -29,11 +29,7 @@
 ```javascript
 {
     "require": {
-<<<<<<< HEAD
-        "gecche/laravel-policy-builder": "1.1.*"
-=======
         "gecche/laravel-policy-builder": "1.2.*"
->>>>>>> 2352fea8
     }
 }
 ```
